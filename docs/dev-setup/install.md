--- conflicted
+++ resolved
@@ -81,11 +81,7 @@
 New code must be accompanied by test cases both in unit and Behave tests.
 
 #### 3.1 Go Unit Tests
-<<<<<<< HEAD
-To run all unit tests, in one window, run `./peer node start`. In a second window
-=======
 Use the following sequence to run all unit tests
->>>>>>> 55853943
 
     cd $GOPATH/src/github.com/hyperledger/fabric
     make unit-test
