/*
Copyright IBM Corp. 2016 All Rights Reserved.

Licensed under the Apache License, Version 2.0 (the "License");
you may not use this file except in compliance with the License.
You may obtain a copy of the License at

		 http://www.apache.org/licenses/LICENSE-2.0

Unless required by applicable law or agreed to in writing, software
distributed under the License is distributed on an "AS IS" BASIS,
WITHOUT WARRANTIES OR CONDITIONS OF ANY KIND, either express or implied.
See the License for the specific language governing permissions and
limitations under the License.
*/

package producer

import (
	"fmt"
	"sync"
	"time"

	pb "github.com/hyperledger/fabric/protos"
	"github.com/spf13/viper"
	"github.com/hyperledger/fabric/events/producer/connectors"
)

//---- event hub framework ----

//handlerListi uses map to implement a set of handlers. use mutex to access
//the map. Note that we don't have lock/unlock wrapper methods as the lock
//of handler list has to be done under the eventProcessor lock. See
//registerHandler, deRegisterHandler. register/deRegister methods
//will be called only when a new consumer chat starts/ends respectively
//and the big lock should have no performance impact
//
type handlerList interface {
	//find() *handler
	add(ie *pb.Interest, h *handler) (bool, error)
	del(ie *pb.Interest, h *handler) (bool, error)
	foreach(ie *pb.Event, action func(h *handler))
}

type genericHandlerList struct {
	sync.RWMutex
	// this map used as a list - add/del/iterate
	handlers map[*handler]bool
}

<<<<<<< HEAD
type Connector interface {
	SystemName() string
	Initialize() error
	Publish(msg *pb.Event) error
	Close() error
=======
type chaincodeHandlerList struct {
	sync.RWMutex
	// this map used as a list - add/del/iterate
	handlers map[string]map[string]map[*handler]bool
}

func (hl *chaincodeHandlerList) add(ie *pb.Interest, h *handler) (bool, error) {
	hl.Lock()
	defer hl.Unlock()

	//chaincode registration info must be non-nil
	if ie.GetChaincodeRegInfo() == nil {
		return false, fmt.Errorf("chaincode information not provided for registering")
	}
	//chaincode registration info must be for a non-empty chaincode ID (even if the chaincode does not exist)
	if ie.GetChaincodeRegInfo().ChaincodeID == "" {
		return false, fmt.Errorf("chaincode ID not provided for registering")
	}
	//is there a event type map for the chaincode
	emap, ok := hl.handlers[ie.GetChaincodeRegInfo().ChaincodeID]
	if !ok {
		emap = make(map[string]map[*handler]bool)
		hl.handlers[ie.GetChaincodeRegInfo().ChaincodeID] = emap
	}

	//create handler map if this is the first handler for the type
	var handlerMap map[*handler]bool
	if handlerMap, _ = emap[ie.GetChaincodeRegInfo().EventName]; handlerMap == nil {
		handlerMap = make(map[*handler]bool)
		emap[ie.GetChaincodeRegInfo().EventName] = handlerMap
	} else if _, ok = handlerMap[h]; ok {
		return false, fmt.Errorf("handler exists for event type")
	}

	//the handler is added to the map
	handlerMap[h] = true

	return true, nil
}
func (hl *chaincodeHandlerList) del(ie *pb.Interest, h *handler) (bool, error) {
	hl.Lock()
	defer hl.Unlock()

	//chaincode registration info must be non-nil
	if ie.GetChaincodeRegInfo() == nil {
		return false, fmt.Errorf("chaincode information not provided for de-registering")
	}

	//chaincode registration info must be for a non-empty chaincode ID (even if the chaincode does not exist)
	if ie.GetChaincodeRegInfo().ChaincodeID == "" {
		return false, fmt.Errorf("chaincode ID not provided for de-registering")
	}

	//if there's no event type map, nothing to do
	emap, ok := hl.handlers[ie.GetChaincodeRegInfo().ChaincodeID]
	if !ok {
		return false, fmt.Errorf("chaincode ID not registered")
	}

	//if there are no handlers for the event type, nothing to do
	var handlerMap map[*handler]bool
	if handlerMap, _ = emap[ie.GetChaincodeRegInfo().EventName]; handlerMap == nil {
		return false, fmt.Errorf("event name %s not registered for chaincode ID %s", ie.GetChaincodeRegInfo().EventName, ie.GetChaincodeRegInfo().ChaincodeID)
	} else if _, ok = handlerMap[h]; !ok {
		//the handler is not registered for the event type
		return false, fmt.Errorf("handler not registered for event name %s for chaincode ID %s", ie.GetChaincodeRegInfo().EventName, ie.GetChaincodeRegInfo().ChaincodeID)
	}

	//remove the handler from the map
	delete(handlerMap, h)

	//if the last handler has been removed from handler map for a chaincode's event,
	//remove the event map.
	//if the last map of events have been removed for the chaincode UUID
	//remove the chaincode UUID map
	if len(handlerMap) == 0 {
		delete(emap, ie.GetChaincodeRegInfo().EventName)
		if len(emap) == 0 {
			delete(hl.handlers, ie.GetChaincodeRegInfo().ChaincodeID)
		}
	}

	return true, nil
}

func (hl *chaincodeHandlerList) foreach(e *pb.Event, action func(h *handler)) {
	hl.Lock()
	defer hl.Unlock()

	//if there's no chaincode event in the event... nothing to do (why was this event sent ?)
	if e.GetChaincodeEvent() == nil || e.GetChaincodeEvent().ChaincodeID == "" {
		return
	}

	//get the event map for the chaincode
	if emap := hl.handlers[e.GetChaincodeEvent().ChaincodeID]; emap != nil {
		//get the handler map for the event
		if handlerMap := emap[e.GetChaincodeEvent().EventName]; handlerMap != nil {
			for h := range handlerMap {
				action(h)
			}
		}
		//send to handlers who want all events from the chaincode, but only if
		//EventName is not already "" (chaincode should NOT send nameless events though)
		if e.GetChaincodeEvent().EventName != "" {
			if handlerMap := emap[""]; handlerMap != nil {
				for h := range handlerMap {
					action(h)
				}
			}
		}
	}
}

func (hl *genericHandlerList) add(ie *pb.Interest, h *handler) (bool, error) {
	hl.Lock()
	if _, ok := hl.handlers[h]; ok {
		hl.Unlock()
		return false, fmt.Errorf("handler exists for event type")
	}
	hl.handlers[h] = true
	hl.Unlock()
	return true, nil
}

func (hl *genericHandlerList) del(ie *pb.Interest, h *handler) (bool, error) {
	hl.Lock()
	if _, ok := hl.handlers[h]; !ok {
		hl.Unlock()
		return false, fmt.Errorf("handler does not exist for event type")
	}
	delete(hl.handlers, h)
	hl.Unlock()
	return true, nil
}

func (hl *genericHandlerList) foreach(e *pb.Event, action func(h *handler)) {
	hl.Lock()
	for h := range hl.handlers {
		action(h)
	}
	hl.Unlock()
>>>>>>> e5f2277d
}

//eventProcessor has a map of event type to handlers interested in that
//event type. start() kicks of the event processor where it waits for Events
//from producers. We could easily generalize the one event handling loop to one
//per handlerMap if necessary.
//
type eventProcessor struct {
	sync.RWMutex
	eventConsumers map[pb.EventType]handlerList

	//we could generalize this with mutiple channels each with its own size
	eventChannel chan *pb.Event

	//milliseconds timeout for producer to send an event.
	//if < 0, if buffer full, unblocks immediately and not send
	//if 0, if buffer full, will block and guarantee the event will be sent out
	//if > 0, if buffer full, blocks till timeout
	timeout int
}

//global eventProcessor singleton created by initializeEvents. Openchain producers
//send events simply over a reentrant static method
var gEventProcessor *eventProcessor

var externalConnectors []Connector

func (ep *eventProcessor) start() {
	producerLogger.Info("event processor started")

	var connector Connector

	eventsSystem := viper.GetString("events-queue")

	if eventsSystem != "" {
		for _, c := range externalConnectors {
			if eventsSystem == c.SystemName() {
				connector = c
				err1 := connector.Initialize()

				if err1 != nil {
					producerLogger.Error(fmt.Sprintf("Failed to initialize events queue connector: %v. %v", eventsSystem, err1))
				} else {
					defer func() {
						if err2 := connector.Close(); err2 != nil {
							producerLogger.Error(fmt.Sprintf("Failed to close events queue connector: %v. %v", eventsSystem, err2))
						} else {
							producerLogger.Info("Successfully close connection with %v", eventsSystem)
						}
					}()
				}

				break
			}
		}
	}

	for {
		//wait for event
		e := <-ep.eventChannel

		var hl handlerList
		eType := getMessageType(e)
		ep.Lock()
		if hl, _ = ep.eventConsumers[eType]; hl == nil {
			producerLogger.Error(fmt.Sprintf("Event of type %s does not exist", eType))
			ep.Unlock()
			continue
		}
		//lock the handler map lock
		ep.Unlock()

		hl.foreach(e, func(h *handler) {
			if e.Event != nil {
				h.SendMessage(e)
			}
<<<<<<< HEAD
		}

		if connector != nil {
			connector.Publish(e)
		}

		hl.Unlock()
=======
		})

>>>>>>> e5f2277d
	}
}

//initialize and start
func initializeEvents(bufferSize uint, tout int) {
	if gEventProcessor != nil {
		panic("should not be called twice")
	}

	gEventProcessor = &eventProcessor{eventConsumers: make(map[pb.EventType]handlerList), eventChannel: make(chan *pb.Event, bufferSize), timeout: tout}

	addInternalEventTypes()

	externalConnectors = []Connector{ new(connectors.KafkaConnector), new(connectors.WMQConnector) }

	//start the event processor
	go gEventProcessor.start()
}

//AddEventType supported event
func AddEventType(eventType pb.EventType) error {
	gEventProcessor.Lock()
	producerLogger.Debug("registering %s", pb.EventType_name[int32(eventType)])
	if _, ok := gEventProcessor.eventConsumers[eventType]; ok {
		gEventProcessor.Unlock()
		return fmt.Errorf("event type exists %s", pb.EventType_name[int32(eventType)])
	}

	switch eventType {
	case pb.EventType_BLOCK:
		gEventProcessor.eventConsumers[eventType] = &genericHandlerList{handlers: make(map[*handler]bool)}
	case pb.EventType_CHAINCODE:
		gEventProcessor.eventConsumers[eventType] = &chaincodeHandlerList{handlers: make(map[string]map[string]map[*handler]bool)}
	}
	gEventProcessor.Unlock()

	return nil
}

func registerHandler(ie *pb.Interest, h *handler) error {
	producerLogger.Debug("registerHandler %s", ie.EventType)

	gEventProcessor.Lock()
	defer gEventProcessor.Unlock()
	if hl, ok := gEventProcessor.eventConsumers[ie.EventType]; !ok {
		return fmt.Errorf("event type %s does not exist", ie.EventType)
	} else if _, err := hl.add(ie, h); err != nil {
		return fmt.Errorf("error registering handler for  %s: %s", ie.EventType, err)
	}

	return nil
}

func deRegisterHandler(ie *pb.Interest, h *handler) error {
	producerLogger.Debug("deRegisterHandler %s", ie.EventType)

	gEventProcessor.Lock()
	defer gEventProcessor.Unlock()
	if hl, ok := gEventProcessor.eventConsumers[ie.EventType]; !ok {
		return fmt.Errorf("event type %s does not exist", ie.EventType)
	} else if _, err := hl.del(ie, h); err != nil {
		return fmt.Errorf("error deregistering handler for %s: %s", ie.EventType, err)
	}

	return nil
}

//------------- producer API's -------------------------------

//Send sends the event to interested consumers
func Send(e *pb.Event) error {
	if e.Event == nil {
		producerLogger.Error("event not set")
		return fmt.Errorf("event not set")
	}

	if gEventProcessor == nil {
		return nil
	}

	if gEventProcessor.timeout < 0 {
		select {
		case gEventProcessor.eventChannel <- e:
		default:
			return fmt.Errorf("could not send the blocking event")
		}
	} else if gEventProcessor.timeout == 0 {
		gEventProcessor.eventChannel <- e
	} else {
		select {
		case gEventProcessor.eventChannel <- e:
		case <-time.After(time.Duration(gEventProcessor.timeout) * time.Millisecond):
			return fmt.Errorf("could not send the blocking event")
		}
	}

	return nil
}<|MERGE_RESOLUTION|>--- conflicted
+++ resolved
@@ -48,13 +48,13 @@
 	handlers map[*handler]bool
 }
 
-<<<<<<< HEAD
 type Connector interface {
 	SystemName() string
 	Initialize() error
 	Publish(msg *pb.Event) error
 	Close() error
-=======
+}
+
 type chaincodeHandlerList struct {
 	sync.RWMutex
 	// this map used as a list - add/del/iterate
@@ -197,7 +197,6 @@
 		action(h)
 	}
 	hl.Unlock()
->>>>>>> e5f2277d
 }
 
 //eventProcessor has a map of event type to handlers interested in that
@@ -274,18 +273,11 @@
 			if e.Event != nil {
 				h.SendMessage(e)
 			}
-<<<<<<< HEAD
-		}
-
-		if connector != nil {
-			connector.Publish(e)
-		}
-
-		hl.Unlock()
-=======
+			
+			if connector != nil {
+				connector.Publish(e)
+			}
 		})
-
->>>>>>> e5f2277d
 	}
 }
 
