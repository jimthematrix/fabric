--- conflicted
+++ resolved
@@ -26,10 +26,8 @@
 	"github.com/openblockchain/obc-peer/openchain/consensus"
 	"github.com/openblockchain/obc-peer/openchain/consensus/noops"
 	"github.com/openblockchain/obc-peer/openchain/consensus/pbft"
-	"github.com/spf13/viper"
 )
 
-<<<<<<< HEAD
 // =============================================================================
 // Init
 // =============================================================================
@@ -47,6 +45,10 @@
 // NewConsenter constructs a consenter object.
 // Called by handler.NewConsensusHandler().
 func NewConsenter(cpi consensus.CPI) consensus.Consenter {
+	if viper.GetString("peer.mode") == "dev" {
+		return noops.New(cpi)
+	}
+
 	plugin := viper.GetString("peer.consensus.plugin")
 	var algo consensus.Consenter
 	if plugin == "pbft" {
@@ -54,22 +56,6 @@
 		algo = pbft.New(cpi)
 	} else {
 		logger.Debug("Running with NOOPS consensus")
-=======
-var controllerLogger = logging.MustGetLogger("controller")
-
-// NewConsenter constructs a consenter object
-func NewConsenter(cpi consensus.CPI) consensus.Consenter {
-	if viper.GetString("peer.mode") == "dev" {
-		return noops.New(cpi)
-	}
-	plugin := viper.GetString("peer.consensus.plugin")
-	var algo consensus.Consenter
-	if plugin == "pbft" {
-		controllerLogger.Debug("Running with PBFT consensus")
-		algo = pbft.New(cpi)
-	} else {
-		controllerLogger.Debug("Running with NOOPS consensus")
->>>>>>> 445e5acd
 		algo = noops.New(cpi)
 	}
 	return algo
