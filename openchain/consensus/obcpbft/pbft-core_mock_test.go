/*
Licensed to the Apache Software Foundation (ASF) under one
or more contributor license agreements.  See the NOTICE file
distributed with this work for additional information
regarding copyright ownership.  The ASF licenses this file
to you under the Apache License, Version 2.0 (the
"License"); you may not use this file except in compliance
with the License.  You may obtain a copy of the License at

  http://www.apache.org/licenses/LICENSE-2.0

Unless required by applicable law or agreed to in writing,
software distributed under the License is distributed on an
"AS IS" BASIS, WITHOUT WARRANTIES OR CONDITIONS OF ANY
KIND, either express or implied.  See the License for the
specific language governing permissions and limitations
under the License.
*/

package obcpbft

import (
	"encoding/base64"
	"fmt"
	"strconv"
	"sync"

	"github.com/golang/protobuf/proto"
	"github.com/openblockchain/obc-peer/openchain/consensus"
	"github.com/openblockchain/obc-peer/openchain/util"
	pb "github.com/openblockchain/obc-peer/protos"
)

type mockCPI struct {
	broadcasted [][]byte
	*instance
}

func newMock() *mockCPI {
	mock := &mockCPI{
		make([][]byte, 0),
		&instance{},
	}
	mock.instance.ledger = NewMockLedger(nil, nil)
	mock.instance.ledger.PutBlock(0, SimpleGetBlock(0))
	return mock
}

func (mock *mockCPI) broadcast(msg []byte) {
	mock.broadcasted = append(mock.broadcasted, msg)
}

func (mock *mockCPI) unicast(msg []byte, receiverID uint64) (err error) {
	panic("not implemented")
}

// =============================================================================
// Fake network structures
// =============================================================================

type closableConsenter interface {
	consensus.Consenter
	Close()
}

type taggedMsg struct {
	src int
	dst int
	msg []byte
}

type testnet struct {
	N        int
	f        int
	cond     *sync.Cond
	closed   bool
	replicas []*instance
	msgs     []taggedMsg
	handles  []string
	filterFn func(int, int, []byte) []byte
}

type instance struct {
	id        int
	handle    string
	pbft      *pbftCore
	consenter closableConsenter
	net       *testnet
	ledger    consensus.Ledger

	deliver      func([]byte)
	execTxResult func([]*pb.Transaction) ([]byte, []error)
}

func (inst *instance) broadcast(payload []byte) {
	net := inst.net
	net.cond.L.Lock()
	/* msg := &Message{}
	_ = proto.Unmarshal(payload, msg)
	if fr := msg.GetFetchRequest(); fr != nil {
		fmt.Printf("Debug: replica %v broadcast fetch-request\n", inst.id)
	} */
	net.broadcastFilter(inst, payload)
	net.cond.Signal()
	net.cond.L.Unlock()
}

func (inst *instance) unicast(payload []byte, receiverID uint64) error {
	net := inst.net
	/* msg := &Message{}
	_ = proto.Unmarshal(payload, msg)
	if rr := msg.GetReturnRequest(); rr != nil {
		fmt.Printf("Debug: replica %v unicast return-request to %v\n", inst.id, receiverID)
		net.replicas[int(receiverID)].deliver(payload)
	} else {
		fmt.Printf("Debug: replica %v unicast (non return-request) to %v\n", inst.id, receiverID) */
	net.cond.L.Lock()
	net.msgs = append(net.msgs, taggedMsg{inst.id, int(receiverID), payload})
	net.cond.Signal()
	net.cond.L.Unlock()
	return nil
}

func (inst *instance) verify(payload []byte) error {
	return nil
}

func (inst *instance) execute(payload []byte, opts ...interface{}) {

	tx := &pb.Transaction{
		Payload: payload,
	}

	txs := []*pb.Transaction{tx}
	txBatchID := base64.StdEncoding.EncodeToString(util.ComputeCryptoHash(payload))

	if err := inst.BeginTxBatch(txBatchID); err != nil {
		fmt.Printf("Failed to begin transaction %s: %v", txBatchID, err)
		return
	}

	_, errs := inst.ExecTXs(txs)

	if errs[len(txs)] != nil {
		fmt.Printf("Fail to execute transaction %s: %v", txBatchID, errs)
		if err := inst.RollbackTxBatch(txBatchID); err != nil {
			panic(fmt.Errorf("Unable to rollback transaction %s: %v", txBatchID, err))
		}
		return
	}

<<<<<<< HEAD
	metadataMsg := &Metadata{SeqNo: opts[1].(uint64), BlockProposer: opts[0].(uint64)}
=======
	metadataMsg := &Metadata{SeqNo: opts[0].(uint64)}
>>>>>>> 0e75eb9e
	rawMetadata, err := proto.Marshal(metadataMsg)
	if err != nil {
		logger.Error("Failed to marshal consensus metadata before committing of transaction: %v", err)
		return
	}

	if err := inst.CommitTxBatch(txBatchID, txs, rawMetadata); err != nil {
		fmt.Printf("Failed to commit transaction %s to the ledger: %v", txBatchID, err)
		if err = inst.RollbackTxBatch(txBatchID); err != nil {
			panic(fmt.Errorf("Unable to rollback transaction %s: %v", txBatchID, err))
		}
		return
	}

}

func (inst *instance) viewChange(uint64) {
}

func (inst *instance) GetNetworkHandles() (self string, network []string, err error) {
	return inst.handle, inst.net.handles, nil
}

func (inst *instance) GetReplicaHandle(id uint64) (handle string, err error) {
	_, network, _ := inst.GetNetworkHandles()
	if int(id) > (len(network) - 1) {
		return handle, fmt.Errorf("Replica ID is out of bounds")
	}
	return network[int(id)], nil
}

func (inst *instance) GetReplicaID(handle string) (id uint64, err error) {
	_, network, _ := inst.GetNetworkHandles()
	for i, v := range network {
		if v == handle {
			return uint64(i), nil
		}
	}
	err = fmt.Errorf("Couldn't find handle in list of handles in testnet")
	return
}

// Broadcast delivers to all replicas.  In contrast to the stack
// Broadcast, this will also deliver back to the replica.  We keep
// this behavior, because it exposes subtle bugs in the
// implementation.
func (inst *instance) Broadcast(msg *pb.OpenchainMessage) error {
	net := inst.net
	net.cond.L.Lock()
	net.broadcastFilter(inst, msg.Payload)
	net.cond.Signal()
	net.cond.L.Unlock()
	return nil
}

func (inst *instance) Unicast(msg *pb.OpenchainMessage, receiver string) error {
	net := inst.net
	net.cond.L.Lock()
	receiverID, err := inst.GetReplicaID(receiver)
	if err != nil {
		return fmt.Errorf("Couldn't unicast message to %s: %v", receiver, err)
	}
	net.msgs = append(net.msgs, taggedMsg{inst.id, int(receiverID), msg.Payload})
	net.cond.Signal()
	net.cond.L.Unlock()
	return nil
}

func (inst *instance) BeginTxBatch(id interface{}) error {
	return inst.ledger.BeginTxBatch(id)
}

func (inst *instance) ExecTXs(txs []*pb.Transaction) ([]byte, []error) {
	return inst.ledger.ExecTXs(txs)
}

func (inst *instance) CommitTxBatch(id interface{}, txs []*pb.Transaction, metadata []byte) error {
	return inst.ledger.CommitTxBatch(id, txs, metadata)
}

func (inst *instance) PreviewCommitTxBatchBlock(id interface{}, txs []*pb.Transaction, metadata []byte) (*pb.Block, error) {
	return inst.ledger.PreviewCommitTxBatchBlock(id, txs, metadata)
}

func (inst *instance) RollbackTxBatch(id interface{}) error {
	return inst.ledger.RollbackTxBatch(id)
}

func (inst *instance) GetBlock(id uint64) (block *pb.Block, err error) {
	return inst.ledger.GetBlock(id)
}
func (inst *instance) GetCurrentStateHash() (stateHash []byte, err error) {
	return inst.ledger.GetCurrentStateHash()
}
func (inst *instance) GetBlockchainSize() (uint64, error) {
	return inst.ledger.GetBlockchainSize()
}
func (inst *instance) HashBlock(block *pb.Block) ([]byte, error) {
	return inst.ledger.HashBlock(block)
}
func (inst *instance) PutBlock(blockNumber uint64, block *pb.Block) error {
	return inst.ledger.PutBlock(blockNumber, block)
}
func (inst *instance) ApplyStateDelta(delta []byte, unapply bool) error {
	return inst.ledger.ApplyStateDelta(delta, unapply)
}
func (inst *instance) EmptyState() error {
	return inst.ledger.EmptyState()
}
func (inst *instance) VerifyBlockchain(start, finish uint64) (uint64, error) {
	return inst.ledger.VerifyBlockchain(start, finish)
}
func (inst *instance) GetRemoteBlocks(replicaID uint64, start, finish uint64) (<-chan *pb.SyncBlocks, error) {
	return inst.ledger.GetRemoteBlocks(replicaID, start, finish)
}
func (inst *instance) GetRemoteStateSnapshot(replicaID uint64) (<-chan *pb.SyncStateSnapshot, error) {
	return inst.ledger.GetRemoteStateSnapshot(replicaID)
}
func (inst *instance) GetRemoteStateDeltas(replicaID uint64, start, finish uint64) (<-chan *pb.SyncStateDeltas, error) {
	return inst.ledger.GetRemoteStateDeltas(replicaID, start, finish)
}

func (net *testnet) broadcastFilter(inst *instance, payload []byte) {
	if net.filterFn != nil {
		payload = net.filterFn(inst.id, -1, payload)
	}
	if payload != nil {
		/* msg := &Message{}
		_ = proto.Unmarshal(payload, msg)
		if fr := msg.GetFetchRequest(); fr != nil {
			// treat fetch-request as a high-priority message that needs to be processed ASAP
			fmt.Printf("Debug: replica %v broadcastFilter for fetch-request\n", inst.id)
			net.deliverFilter(taggedMsg{inst.id, -1, payload})
		} else { */
		net.msgs = append(net.msgs, taggedMsg{inst.id, -1, payload})
	}
}

func (net *testnet) deliverFilter(msg taggedMsg) {
	if msg.dst == -1 {
		for id, inst := range net.replicas {
			payload := msg.msg
			if net.filterFn != nil {
				payload = net.filterFn(msg.src, id, payload)
			}
			if payload != nil {
				inst.deliver(msg.msg)
			}
		}
	} else {
		net.replicas[msg.dst].deliver(msg.msg)
	}
}

func (net *testnet) process() error {
	net.cond.L.Lock()
	defer net.cond.L.Unlock()

	for len(net.msgs) > 0 {
		msg := net.msgs[0]
		fmt.Printf("Debug: process iteration (%d messages to go, delivering now to destination %v)\n", len(net.msgs), msg.dst)
		net.msgs = net.msgs[1:]
		net.cond.L.Unlock()
		net.deliverFilter(msg)
		net.cond.L.Lock()
	}

	return nil
}

func (net *testnet) processContinually() {
	net.cond.L.Lock()
	defer net.cond.L.Unlock()
	for {
		if net.closed {
			break
		}
		if len(net.msgs) == 0 {
			net.cond.Wait()
		}
		net.cond.L.Unlock()
		net.process()
		net.cond.L.Lock()
	}
}

func makeTestnet(N int, initFn ...func(*instance)) *testnet {
	f := N / 3
	net := &testnet{f: f, N: N}
	net.cond = sync.NewCond(&sync.Mutex{})

	for i := uint64(0); i < uint64(N); i++ {
	}

	ledgers := make(map[uint64]ReadOnlyLedger, N)
	for i := 0; i < N; i++ {
		inst := &instance{handle: "vp" + strconv.Itoa(i), id: i, net: net}
		ml := NewMockLedger(&ledgers, nil)
		ml.inst = inst
		ml.PutBlock(0, SimpleGetBlock(0))
		ledgers[uint64(i)] = ml
		inst.ledger = ml
		net.replicas = append(net.replicas, inst)
		net.handles = append(net.handles, inst.handle)
	}

	for _, inst := range net.replicas {
		for _, fn := range initFn {
			fn(inst)
		}
	}

	return net
}

func (net *testnet) close() {
	if net.closed {
		return
	}
	for _, inst := range net.replicas {
		if inst.pbft != nil {
			inst.pbft.close()
		}
		if inst.consenter != nil {
			inst.consenter.Close()
		}
	}
	net.cond.L.Lock()
	net.closed = true
	net.cond.Signal()
	net.cond.L.Unlock()
}<|MERGE_RESOLUTION|>--- conflicted
+++ resolved
@@ -149,11 +149,7 @@
 		return
 	}
 
-<<<<<<< HEAD
-	metadataMsg := &Metadata{SeqNo: opts[1].(uint64), BlockProposer: opts[0].(uint64)}
-=======
 	metadataMsg := &Metadata{SeqNo: opts[0].(uint64)}
->>>>>>> 0e75eb9e
 	rawMetadata, err := proto.Marshal(metadataMsg)
 	if err != nil {
 		logger.Error("Failed to marshal consensus metadata before committing of transaction: %v", err)
